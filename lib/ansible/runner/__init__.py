# (c) 2012-2014, Michael DeHaan <michael.dehaan@gmail.com>
#
# This file is part of Ansible
#
# Ansible is free software: you can redistribute it and/or modify
# it under the terms of the GNU General Public License as published by
# the Free Software Foundation, either version 3 of the License, or
# (at your option) any later version.
#
# Ansible is distributed in the hope that it will be useful,
# but WITHOUT ANY WARRANTY; without even the implied warranty of
# MERCHANTABILITY or FITNESS FOR A PARTICULAR PURPOSE.  See the
# GNU General Public License for more details.
#
# You should have received a copy of the GNU General Public License
# along with Ansible.  If not, see <http://www.gnu.org/licenses/>.

import multiprocessing
import signal
import os
import pwd
import Queue
import random
import traceback
import tempfile
import time
import collections
import socket
import base64
import sys
import shlex
import pipes
import jinja2
import subprocess

import ansible.constants as C
import ansible.inventory
from ansible import utils
from ansible.utils import template
from ansible.utils import check_conditional
from ansible.utils import string_functions
from ansible import errors
from ansible import module_common
import poller
import connection
from return_data import ReturnData
from ansible.callbacks import DefaultRunnerCallbacks, vv
from ansible.module_common import ModuleReplacer

module_replacer = ModuleReplacer(strip_comments=False)

HAS_ATFORK=True
try:
    from Crypto.Random import atfork
except ImportError:
    HAS_ATFORK=False

multiprocessing_runner = None
        
OUTPUT_LOCKFILE  = tempfile.TemporaryFile()
PROCESS_LOCKFILE = tempfile.TemporaryFile()

################################################

def _executor_hook(job_queue, result_queue, new_stdin):

    # attempt workaround of https://github.com/newsapps/beeswithmachineguns/issues/17
    # this function also not present in CentOS 6
    if HAS_ATFORK:
        atfork()

    signal.signal(signal.SIGINT, signal.SIG_IGN)
    while not job_queue.empty():
        try:
            host = job_queue.get(block=False)
            return_data = multiprocessing_runner._executor(host, new_stdin)
            result_queue.put(return_data)
        except Queue.Empty:
            pass
        except:
            traceback.print_exc()

class HostVars(dict):
    ''' A special view of setup_cache that adds values from the inventory when needed. '''

    def __init__(self, setup_cache, inventory):
        self.setup_cache = setup_cache
        self.inventory = inventory
        self.lookup = dict()
        self.update(setup_cache)

    def __getitem__(self, host):
        if host not in self.lookup:
            result = self.inventory.get_variables(host)
            result.update(self.setup_cache.get(host, {}))
            self.lookup[host] = result
        return self.lookup[host]


class Runner(object):
    ''' core API interface to ansible '''

    # see bin/ansible for how this is used...

    def __init__(self,
        host_list=C.DEFAULT_HOST_LIST,      # ex: /etc/ansible/hosts, legacy usage
        module_path=None,                   # ex: /usr/share/ansible
        module_name=C.DEFAULT_MODULE_NAME,  # ex: copy
        module_args=C.DEFAULT_MODULE_ARGS,  # ex: "src=/tmp/a dest=/tmp/b"
        forks=C.DEFAULT_FORKS,              # parallelism level
        timeout=C.DEFAULT_TIMEOUT,          # SSH timeout
        pattern=C.DEFAULT_PATTERN,          # which hosts?  ex: 'all', 'acme.example.org'
        remote_user=C.DEFAULT_REMOTE_USER,  # ex: 'username'
        remote_pass=C.DEFAULT_REMOTE_PASS,  # ex: 'password123' or None if using key
        remote_port=None,                   # if SSH on different ports
        private_key_file=C.DEFAULT_PRIVATE_KEY_FILE, # if not using keys/passwords
        sudo_pass=C.DEFAULT_SUDO_PASS,      # ex: 'password123' or None
        background=0,                       # async poll every X seconds, else 0 for non-async
        basedir=None,                       # directory of playbook, if applicable
        setup_cache=None,                   # used to share fact data w/ other tasks
        transport=C.DEFAULT_TRANSPORT,      # 'ssh', 'paramiko', 'local'
        conditional='True',                 # run only if this fact expression evals to true
        callbacks=None,                     # used for output
        sudo=False,                         # whether to run sudo or not
        sudo_user=C.DEFAULT_SUDO_USER,      # ex: 'root'
        module_vars=None,                   # a playbooks internals thing
        default_vars=None,                  # ditto
        is_playbook=False,                  # running from playbook or not?
        inventory=None,                     # reference to Inventory object
        subset=None,                        # subset pattern
        check=False,                        # don't make any changes, just try to probe for potential changes
        diff=False,                         # whether to show diffs for template files that change
        environment=None,                   # environment variables (as dict) to use inside the command
        complex_args=None,                  # structured data in addition to module_args, must be a dict
        error_on_undefined_vars=C.DEFAULT_UNDEFINED_VAR_BEHAVIOR, # ex. False
        accelerate=False,                   # use accelerated connection
        accelerate_ipv6=False,              # accelerated connection w/ IPv6
        accelerate_port=None,               # port to use with accelerated connection
        su=False,                           # Are we running our command via su?
        su_user=None,                       # User to su to when running command, ex: 'root'
        su_pass=C.DEFAULT_SU_PASS,
        vault_pass=None,
        run_hosts=None,                     # an optional list of pre-calculated hosts to run on
        no_log=False,                       # option to enable/disable logging for a given task
        ):

        # used to lock multiprocess inputs and outputs at various levels
        self.output_lockfile  = OUTPUT_LOCKFILE
        self.process_lockfile = PROCESS_LOCKFILE

        if not complex_args:
            complex_args = {}

        # storage & defaults
        self.check            = check
        self.diff             = diff
        self.setup_cache      = utils.default(setup_cache, lambda: collections.defaultdict(dict))
        self.basedir          = utils.default(basedir, lambda: os.getcwd())
        self.callbacks        = utils.default(callbacks, lambda: DefaultRunnerCallbacks())
        self.generated_jid    = str(random.randint(0, 999999999999))
        self.transport        = transport
        self.inventory        = utils.default(inventory, lambda: ansible.inventory.Inventory(host_list))

        self.module_vars      = utils.default(module_vars, lambda: {})
        self.default_vars     = utils.default(default_vars, lambda: {})
        self.always_run       = None
        self.connector        = connection.Connection(self)
        self.conditional      = conditional
        self.module_name      = module_name
        self.forks            = int(forks)
        self.pattern          = pattern
        self.module_args      = module_args
        self.timeout          = timeout
        self.remote_user      = remote_user
        self.remote_pass      = remote_pass
        self.remote_port      = remote_port
        self.private_key_file = private_key_file
        self.background       = background
        self.sudo             = sudo
        self.sudo_user_var    = sudo_user
        self.sudo_user        = None
        self.sudo_pass        = sudo_pass
        self.is_playbook      = is_playbook
        self.environment      = environment
        self.complex_args     = complex_args
        self.error_on_undefined_vars = error_on_undefined_vars
        self.accelerate       = accelerate
        self.accelerate_port  = accelerate_port
        self.accelerate_ipv6  = accelerate_ipv6
        self.callbacks.runner = self
        self.su               = su
        self.su_user_var      = su_user
        self.su_user          = None
        self.su_pass          = su_pass
        self.vault_pass       = vault_pass
        self.no_log           = no_log

        if self.transport == 'smart':
            # if the transport is 'smart' see if SSH can support ControlPersist if not use paramiko
            # 'smart' is the default since 1.2.1/1.3
            cmd = subprocess.Popen(['ssh','-o','ControlPersist'], stdout=subprocess.PIPE, stderr=subprocess.PIPE)
            (out, err) = cmd.communicate() 
            if "Bad configuration option" in err:
                self.transport = "paramiko"
            else:
                self.transport = "ssh" 

        # save the original transport, in case it gets
        # changed later via options like accelerate
        self.original_transport = self.transport

        # misc housekeeping
        if subset and self.inventory._subset is None:
            # don't override subset when passed from playbook
            self.inventory.subset(subset)

        # If we get a pre-built list of hosts to run on, from say a playbook, use them.
        # Also where we will store the hosts to run on once discovered
        self.run_hosts = run_hosts

        if self.transport == 'local':
            self.remote_user = pwd.getpwuid(os.geteuid())[0]

        if module_path is not None:
            for i in module_path.split(os.pathsep):
                utils.plugins.module_finder.add_directory(i)

        utils.plugins.push_basedir(self.basedir)

        # ensure we are using unique tmp paths
        random.seed()
    # *****************************************************

    def _complex_args_hack(self, complex_args, module_args):
        """
        ansible-playbook both allows specifying key=value string arguments and complex arguments
        however not all modules use our python common module system and cannot
        access these.  An example might be a Bash module.  This hack allows users to still pass "args"
        as a hash of simple scalars to those arguments and is short term.  We could technically
        just feed JSON to the module, but that makes it hard on Bash consumers.  The way this is implemented
        it does mean values in 'args' have LOWER priority than those on the key=value line, allowing
        args to provide yet another way to have pluggable defaults.
        """
        if complex_args is None:
            return module_args
        if not isinstance(complex_args, dict):
            raise errors.AnsibleError("complex arguments are not a dictionary: %s" % complex_args)
        for (k,v) in complex_args.iteritems():
            if isinstance(v, basestring):
                module_args = "%s=%s %s" % (k, pipes.quote(v), module_args)
        return module_args

    # *****************************************************

    def _transfer_str(self, conn, tmp, name, data):
        ''' transfer string to remote file '''

        if type(data) == dict:
            data = utils.jsonify(data)

        afd, afile = tempfile.mkstemp()
        afo = os.fdopen(afd, 'w')
        try:
            if not isinstance(data, unicode):
                #ensure the data is valid UTF-8
                data.decode('utf-8')
            else:
                data = data.encode('utf-8')
            afo.write(data)
        except:
            raise errors.AnsibleError("failure encoding into utf-8")
        afo.flush()
        afo.close()

        remote = os.path.join(tmp, name)
        try:
            conn.put_file(afile, remote)
        finally:
            os.unlink(afile)
        return remote

    # *****************************************************

    def _compute_environment_string(self, inject=None):
        ''' what environment variables to use when running the command? '''

        if not self.environment:
            return ""
        enviro = template.template(self.basedir, self.environment, inject, convert_bare=True)
        enviro = utils.safe_eval(enviro)
        if type(enviro) != dict:
            raise errors.AnsibleError("environment must be a dictionary, received %s" % enviro)
        result = ""
        for (k,v) in enviro.iteritems():
            result = "%s=%s %s" % (k, pipes.quote(str(v)), result)
        return result

    # *****************************************************

    def _compute_delegate(self, host, password, remote_inject):

        """ Build a dictionary of all attributes for the delegate host """

        delegate = {}

        # allow delegated host to be templated
        delegate['host'] = template.template(self.basedir, host, 
                                remote_inject, fail_on_undefined=True)

        delegate['inject'] = remote_inject.copy()

        # set any interpreters
        interpreters = []
        for i in delegate['inject']:
            if i.startswith("ansible_") and i.endswith("_interpreter"):
                interpreters.append(i)
        for i in interpreters:
            del delegate['inject'][i]
        port = C.DEFAULT_REMOTE_PORT

        this_host = delegate['host']

        # get the vars for the delegate by it's name        
        try:
            this_info = delegate['inject']['hostvars'][this_host]
        except:
            # make sure the inject is empty for non-inventory hosts
            this_info = {}

        # get the real ssh_address for the delegate        
        # and allow ansible_ssh_host to be templated
        delegate['ssh_host'] = template.template(self.basedir,
                            this_info.get('ansible_ssh_host', this_host),
                            this_info, fail_on_undefined=True)

        delegate['port'] = this_info.get('ansible_ssh_port', port)

        delegate['user'] = self._compute_delegate_user(this_host, delegate['inject'])

        delegate['pass'] = this_info.get('ansible_ssh_pass', password)
        delegate['private_key_file'] = this_info.get('ansible_ssh_private_key_file', 
                                        self.private_key_file)
        delegate['transport'] = this_info.get('ansible_connection', self.transport)
        delegate['sudo_pass'] = this_info.get('ansible_sudo_pass', self.sudo_pass)

        if delegate['private_key_file'] is not None:
            delegate['private_key_file'] = os.path.expanduser(delegate['private_key_file'])

        for i in this_info:
            if i.startswith("ansible_") and i.endswith("_interpreter"):
                delegate['inject'][i] = this_info[i]

        return delegate

    def _compute_delegate_user(self, host, inject):

        """ Caculate the remote user based on an order of preference """

        # inventory > playbook > original_host

        actual_user = inject.get('ansible_ssh_user', self.remote_user)
        thisuser = None

        if host in inject['hostvars']:
            if inject['hostvars'][host].get('ansible_ssh_user'):
                # user for delegate host in inventory
                thisuser = inject['hostvars'][host].get('ansible_ssh_user')

        if thisuser is None and self.remote_user:
            # user defined by play/runner
            thisuser = self.remote_user

        if thisuser is not None:
            actual_user = thisuser
        else:
            # fallback to the inventory user of the play host
            #actual_user = inject.get('ansible_ssh_user', actual_user)
            actual_user = inject.get('ansible_ssh_user', self.remote_user)

        return actual_user


    # *****************************************************

    def _execute_module(self, conn, tmp, module_name, args,
        async_jid=None, async_module=None, async_limit=None, inject=None, persist_files=False, complex_args=None, delete_remote_tmp=True):

        ''' transfer and run a module along with its arguments on the remote side'''

        # hack to support fireball mode
        if module_name == 'fireball':
            args = "%s password=%s" % (args, base64.b64encode(str(utils.key_for_hostname(conn.host))))
            if 'port' not in args:
                args += " port=%s" % C.ZEROMQ_PORT

        (
        module_style,
        shebang,
        module_data
        ) = self._configure_module(conn, module_name, args, inject, complex_args)

        # a remote tmp path may be necessary and not already created
        if self._late_needs_tmp_path(conn, tmp, module_style):
            tmp = self._make_tmp_path(conn)

        remote_module_path = os.path.join(tmp, module_name)

        if (module_style != 'new'
           or async_jid is not None
           or not conn.has_pipelining
           or not C.ANSIBLE_SSH_PIPELINING
           or C.DEFAULT_KEEP_REMOTE_FILES
           or self.su):
            self._transfer_str(conn, tmp, module_name, module_data)

        environment_string = self._compute_environment_string(inject)

        if tmp.find("tmp") != -1 and ((self.sudo and self.sudo_user != 'root') or (self.su and self.su_user != 'root')):
            # deal with possible umask issues once sudo'ed to other user
            cmd_chmod = "chmod a+r %s" % remote_module_path
            self._low_level_exec_command(conn, cmd_chmod, tmp, sudoable=False)

        cmd = ""
        in_data = None
        if module_style != 'new':
            if 'CHECKMODE=True' in args:
                # if module isn't using AnsibleModuleCommon infrastructure we can't be certain it knows how to
                # do --check mode, so to be safe we will not run it.
                return ReturnData(conn=conn, result=dict(skipped=True, msg="cannot yet run check mode against old-style modules"))
            elif 'NO_LOG' in args:
                return ReturnData(conn=conn, result=dict(skipped=True, msg="cannot use no_log: with old-style modules"))

            args = template.template(self.basedir, args, inject)

            # decide whether we need to transfer JSON or key=value
            argsfile = None
            if module_style == 'non_native_want_json':
                if complex_args:
                    complex_args.update(utils.parse_kv(args))
                    argsfile = self._transfer_str(conn, tmp, 'arguments', utils.jsonify(complex_args))
                else:
                    argsfile = self._transfer_str(conn, tmp, 'arguments', utils.jsonify(utils.parse_kv(args)))

            else:
                argsfile = self._transfer_str(conn, tmp, 'arguments', args)

            if (self.sudo and self.sudo_user != 'root') or (self.su and self.su_user != 'root'):
                # deal with possible umask issues once sudo'ed to other user
                cmd_args_chmod = "chmod a+r %s" % argsfile
                self._low_level_exec_command(conn, cmd_args_chmod, tmp, sudoable=False)

            if async_jid is None:
                cmd = "%s %s" % (remote_module_path, argsfile)
            else:
                cmd = " ".join([str(x) for x in [remote_module_path, async_jid, async_limit, async_module, argsfile]])
        else:
            if async_jid is None:
                if conn.has_pipelining and C.ANSIBLE_SSH_PIPELINING and not C.DEFAULT_KEEP_REMOTE_FILES and not self.su:
                    in_data = module_data
                else:
                    cmd = "%s" % (remote_module_path)
            else:
                cmd = " ".join([str(x) for x in [remote_module_path, async_jid, async_limit, async_module]])

        if not shebang:
            raise errors.AnsibleError("module is missing interpreter line")


        cmd = " ".join([environment_string.strip(), shebang.replace("#!","").strip(), cmd])
        cmd = cmd.strip()

        if tmp.find("tmp") != -1 and not C.DEFAULT_KEEP_REMOTE_FILES and not persist_files and delete_remote_tmp:
            if not self.sudo or self.su or self.sudo_user == 'root' or self.su_user == 'root':
                # not sudoing or sudoing to root, so can cleanup files in the same step
                cmd = cmd + "; rm -rf %s >/dev/null 2>&1" % tmp

        sudoable = True
        if module_name == "accelerate":
            # always run the accelerate module as the user
            # specified in the play, not the sudo_user
            sudoable = False

        if self.su:
            res = self._low_level_exec_command(conn, cmd, tmp, su=True, in_data=in_data)
        else:
            res = self._low_level_exec_command(conn, cmd, tmp, sudoable=sudoable, in_data=in_data)

        if tmp.find("tmp") != -1 and not C.DEFAULT_KEEP_REMOTE_FILES and not persist_files and delete_remote_tmp:
            if (self.sudo and self.sudo_user != 'root') or (self.su and self.su_user != 'root'):
            # not sudoing to root, so maybe can't delete files as that other user
            # have to clean up temp files as original user in a second step
                cmd2 = "rm -rf %s >/dev/null 2>&1" % tmp
                self._low_level_exec_command(conn, cmd2, tmp, sudoable=False)

        data = utils.parse_json(res['stdout'])
        if 'parsed' in data and data['parsed'] == False:
            data['msg'] += res['stderr']
        return ReturnData(conn=conn, result=data)

    # *****************************************************

    def _executor(self, host, new_stdin):
        ''' handler for multiprocessing library '''

        try:
            fileno = sys.stdin.fileno()
        except ValueError:
            fileno = None

        try:
            if not new_stdin and fileno is not None:
                self._new_stdin = os.fdopen(os.dup(fileno))
            else:
                self._new_stdin = new_stdin

            exec_rc = self._executor_internal(host, new_stdin)
            if type(exec_rc) != ReturnData:
                raise Exception("unexpected return type: %s" % type(exec_rc))
            # redundant, right?
            if not exec_rc.comm_ok:
                self.callbacks.on_unreachable(host, exec_rc.result)
            return exec_rc
        except errors.AnsibleError, ae:
            msg = str(ae)
            self.callbacks.on_unreachable(host, msg)
            return ReturnData(host=host, comm_ok=False, result=dict(failed=True, msg=msg))
        except Exception:
            msg = traceback.format_exc()
            self.callbacks.on_unreachable(host, msg)
            return ReturnData(host=host, comm_ok=False, result=dict(failed=True, msg=msg))

    # *****************************************************

    def _executor_internal(self, host, new_stdin):
        ''' executes any module one or more times '''

        host_variables = self.inventory.get_variables(host, vault_password=self.vault_pass)
        host_connection = host_variables.get('ansible_connection', self.transport)
        if host_connection in [ 'paramiko', 'ssh', 'accelerate' ]:
            port = host_variables.get('ansible_ssh_port', self.remote_port)
            if port is None:
                port = C.DEFAULT_REMOTE_PORT
        else:
            # fireball, local, etc
            port = self.remote_port

        inject = {}
        inject = utils.combine_vars(inject, self.default_vars)
        inject = utils.combine_vars(inject, host_variables)
        inject = utils.combine_vars(inject, self.module_vars)
        inject = utils.combine_vars(inject, self.setup_cache[host])
        inject.setdefault('ansible_ssh_user', self.remote_user)
        inject['hostvars'] = HostVars(self.setup_cache, self.inventory)
        inject['group_names'] = host_variables.get('group_names', [])
        inject['groups']      = self.inventory.groups_list()
        inject['vars']        = self.module_vars
        inject['defaults']    = self.default_vars
        inject['environment'] = self.environment
        inject['playbook_dir'] = self.basedir

        if self.inventory.basedir() is not None:
            inject['inventory_dir'] = self.inventory.basedir()

        if self.inventory.src() is not None:
            inject['inventory_file'] = self.inventory.src()

        # allow with_foo to work in playbooks...
        items = None
        items_plugin = self.module_vars.get('items_lookup_plugin', None)

        if items_plugin is not None and items_plugin in utils.plugins.lookup_loader:

            basedir = self.basedir
            if '_original_file' in inject:
                basedir = os.path.dirname(inject['_original_file'])
                filesdir = os.path.join(basedir, '..', 'files')
                if os.path.exists(filesdir):
                    basedir = filesdir

            items_terms = self.module_vars.get('items_lookup_terms', '')
            items_terms = template.template(basedir, items_terms, inject)
            items = utils.plugins.lookup_loader.get(items_plugin, runner=self, basedir=basedir).run(items_terms, inject=inject)
            if type(items) != list:
                raise errors.AnsibleError("lookup plugins have to return a list: %r" % items)

            if len(items) and utils.is_list_of_strings(items) and self.module_name in [ 'apt', 'yum', 'pkgng' ]:
                # hack for apt, yum, and pkgng so that with_items maps back into a single module call
                use_these_items = []
                for x in items:
                    inject['item'] = x
                    if not self.conditional or utils.check_conditional(self.conditional, self.basedir, inject, fail_on_undefined=self.error_on_undefined_vars):
                        use_these_items.append(x)
                inject['item'] = ",".join(use_these_items)
                items = None

        # logic to replace complex args if possible
        complex_args = self.complex_args

        # logic to decide how to run things depends on whether with_items is used
        if items is None:
            if isinstance(complex_args, basestring):
                complex_args = template.template(self.basedir, complex_args, inject, convert_bare=True)
                complex_args = utils.safe_eval(complex_args)
                if type(complex_args) != dict:
                    raise errors.AnsibleError("args must be a dictionary, received %s" % complex_args)
            return self._executor_internal_inner(host, self.module_name, self.module_args, inject, port, complex_args=complex_args)
        elif len(items) > 0:

            # executing using with_items, so make multiple calls
            # TODO: refactor

            if self.background > 0:
                raise errors.AnsibleError("lookup plugins (with_*) cannot be used with async tasks")

            aggregrate = {}
            all_comm_ok = True
            all_changed = False
            all_failed = False
            results = []
            for x in items:
                # use a fresh inject for each item
                this_inject = inject.copy()
                this_inject['item'] = x

                # TODO: this idiom should be replaced with an up-conversion to a Jinja2 template evaluation
                if isinstance(self.complex_args, basestring):
                    complex_args = template.template(self.basedir, self.complex_args, this_inject, convert_bare=True)
                    complex_args = utils.safe_eval(complex_args)
                    if type(complex_args) != dict:
                        raise errors.AnsibleError("args must be a dictionary, received %s" % complex_args)
                result = self._executor_internal_inner(
                     host,
                     self.module_name,
                     self.module_args,
                     this_inject,
                     port,
                     complex_args=complex_args
                )
                results.append(result.result)
                if result.comm_ok == False:
                    all_comm_ok = False
                    all_failed = True
                    break
                for x in results:
                    if x.get('changed') == True:
                        all_changed = True
                    if (x.get('failed') == True) or ('failed_when_result' in x and [x['failed_when_result']] or [('rc' in x) and (x['rc'] != 0)])[0]:
                        all_failed = True
                        break
            msg = 'All items completed'
            if all_failed:
                msg = "One or more items failed."
            rd_result = dict(failed=all_failed, changed=all_changed, results=results, msg=msg)
            if not all_failed:
                del rd_result['failed']
            return ReturnData(host=host, comm_ok=all_comm_ok, result=rd_result)
        else:
            self.callbacks.on_skipped(host, None)
            return ReturnData(host=host, comm_ok=True, result=dict(changed=False, skipped=True))

    # *****************************************************

    def _executor_internal_inner(self, host, module_name, module_args, inject, port, is_chained=False, complex_args=None):
        ''' decides how to invoke a module '''

        # late processing of parameterized sudo_user (with_items,..)
        if self.sudo_user_var is not None:
            self.sudo_user = template.template(self.basedir, self.sudo_user_var, inject)
        if self.su_user_var is not None:
            self.su_user = template.template(self.basedir, self.su_user_var, inject)

        # allow module args to work as a dictionary
        # though it is usually a string
        new_args = ""
        if type(module_args) == dict:
            for (k,v) in module_args.iteritems():
                new_args = new_args + "%s='%s' " % (k,v)
            module_args = new_args

        # module_name may be dynamic (but cannot contain {{ ansible_ssh_user }})
        module_name  = template.template(self.basedir, module_name, inject)

        if module_name in utils.plugins.action_loader:
            if self.background != 0:
                raise errors.AnsibleError("async mode is not supported with the %s module" % module_name)
            handler = utils.plugins.action_loader.get(module_name, self)
        elif self.background == 0:
            handler = utils.plugins.action_loader.get('normal', self)
        else:
            handler = utils.plugins.action_loader.get('async', self)

        if type(self.conditional) != list:
            self.conditional = [ self.conditional ]

        for cond in self.conditional:

            if not utils.check_conditional(cond, self.basedir, inject, fail_on_undefined=self.error_on_undefined_vars):
                result = utils.jsonify(dict(changed=False, skipped=True))
                self.callbacks.on_skipped(host, inject.get('item',None))
                return ReturnData(host=host, result=result)

        if getattr(handler, 'setup', None) is not None:
            handler.setup(module_name, inject)
        conn = None
        actual_host = inject.get('ansible_ssh_host', host)
        # allow ansible_ssh_host to be templated
        actual_host = template.template(self.basedir, actual_host, inject, fail_on_undefined=True)
        actual_port = port
        actual_user = inject.get('ansible_ssh_user', self.remote_user)
        actual_pass = inject.get('ansible_ssh_pass', self.remote_pass)
        actual_transport = inject.get('ansible_connection', self.transport)
        actual_private_key_file = inject.get('ansible_ssh_private_key_file', self.private_key_file)
<<<<<<< HEAD
        actual_private_key_file = template.template(self.basedir, actual_private_key_file, inject, fail_on_undefined=True)
=======
        self.sudo = utils.boolean(inject.get('ansible_sudo', self.sudo))
        self.sudo_user = inject.get('ansible_sudo_user', self.sudo_user)
>>>>>>> 6bf5d664
        self.sudo_pass = inject.get('ansible_sudo_pass', self.sudo_pass)
        self.su = inject.get('ansible_su', self.su)
        self.su_pass = inject.get('ansible_su_pass', self.su_pass)

        # select default root user in case self.sudo requested
        # but no user specified; happens e.g. in host vars when
        # just ansible_sudo=True is specified
        if self.sudo and self.sudo_user is None:
            self.sudo_user = 'root'

        if actual_private_key_file is not None:
            actual_private_key_file = os.path.expanduser(actual_private_key_file)

        if self.accelerate and actual_transport != 'local':
            #Fix to get the inventory name of the host to accelerate plugin
            if inject.get('ansible_ssh_host', None):
                self.accelerate_inventory_host = host
            else:
                self.accelerate_inventory_host = None
            # if we're using accelerated mode, force the
            # transport to accelerate
            actual_transport = "accelerate"
            if not self.accelerate_port:
                self.accelerate_port = C.ACCELERATE_PORT

        if actual_transport in [ 'paramiko', 'ssh', 'accelerate' ]:
            actual_port = inject.get('ansible_ssh_port', port)

        # the delegated host may have different SSH port configured, etc
        # and we need to transfer those, and only those, variables
        delegate_to = inject.get('delegate_to', None)
        if delegate_to is not None:
            delegate = self._compute_delegate(delegate_to, actual_pass, inject)
            actual_transport = delegate['transport']
            actual_host = delegate['ssh_host']
            actual_port = delegate['port']
            actual_user = delegate['user']
            actual_pass = delegate['pass']
            actual_private_key_file = delegate['private_key_file']
            self.sudo_pass = delegate['sudo_pass']
            inject = delegate['inject']

        # user/pass may still contain variables at this stage
        actual_user = template.template(self.basedir, actual_user, inject)
        actual_pass = template.template(self.basedir, actual_pass, inject)

        # make actual_user available as __magic__ ansible_ssh_user variable
        inject['ansible_ssh_user'] = actual_user

        try:
            if actual_transport == 'accelerate':
                # for accelerate, we stuff both ports into a single
                # variable so that we don't have to mangle other function
                # calls just to accomodate this one case
                actual_port = [actual_port, self.accelerate_port]
            elif actual_port is not None:
                actual_port = int(template.template(self.basedir, actual_port, inject))
        except ValueError, e:
            result = dict(failed=True, msg="FAILED: Configured port \"%s\" is not a valid port, expected integer" % actual_port)
            return ReturnData(host=host, comm_ok=False, result=result)

        try:
            conn = self.connector.connect(actual_host, actual_port, actual_user, actual_pass, actual_transport, actual_private_key_file)
            if delegate_to or host != actual_host:
                conn.delegate = host


        except errors.AnsibleConnectionFailed, e:
            result = dict(failed=True, msg="FAILED: %s" % str(e))
            return ReturnData(host=host, comm_ok=False, result=result)

        tmp = ''
        # action plugins may DECLARE via TRANSFERS_FILES = True that they need a remote tmp path working dir
        if self._early_needs_tmp_path(module_name, handler):
            tmp = self._make_tmp_path(conn)

        # render module_args and complex_args templates
        try:
            module_args = template.template(self.basedir, module_args, inject, fail_on_undefined=self.error_on_undefined_vars)
            complex_args = template.template(self.basedir, complex_args, inject, fail_on_undefined=self.error_on_undefined_vars)
        except jinja2.exceptions.UndefinedError, e:
            raise errors.AnsibleUndefinedVariable("One or more undefined variables: %s" % str(e))


        result = handler.run(conn, tmp, module_name, module_args, inject, complex_args)
        # Code for do until feature
        until = self.module_vars.get('until', None)
        if until is not None and result.comm_ok:
            inject[self.module_vars.get('register')] = result.result
            cond = template.template(self.basedir, until, inject, expand_lists=False)
            if not utils.check_conditional(cond,  self.basedir, inject, fail_on_undefined=self.error_on_undefined_vars):
                retries = self.module_vars.get('retries')
                delay   = self.module_vars.get('delay')
                for x in range(1, int(retries) + 1):
                    # template the delay, cast to float and sleep
                    delay = template.template(self.basedir, delay, inject, expand_lists=False)
                    delay = float(delay)
                    time.sleep(delay)
                    tmp = ''
                    if self._early_needs_tmp_path(module_name, handler):
                        tmp = self._make_tmp_path(conn)
                    result = handler.run(conn, tmp, module_name, module_args, inject, complex_args)
                    result.result['attempts'] = x
                    vv("Result from run %i is: %s" % (x, result.result))
                    inject[self.module_vars.get('register')] = result.result
                    cond = template.template(self.basedir, until, inject, expand_lists=False)
                    if utils.check_conditional(cond, self.basedir, inject, fail_on_undefined=self.error_on_undefined_vars):
                        break
                if result.result['attempts'] == retries and not utils.check_conditional(cond, self.basedir, inject, fail_on_undefined=self.error_on_undefined_vars):
                    result.result['failed'] = True 
                    result.result['msg'] = "Task failed as maximum retries was encountered"
            else:
                result.result['attempts'] = 0
        conn.close()

        if not result.comm_ok:
            # connection or parsing errors...
            self.callbacks.on_unreachable(host, result.result)
        else:
            data = result.result

            # https://github.com/ansible/ansible/issues/4958
            if hasattr(sys.stdout, "isatty"):
                if "stdout" in data and sys.stdout.isatty():
                    if not string_functions.isprintable(data['stdout']):
                        data['stdout'] = ''

            if 'item' in inject:
                result.result['item'] = inject['item']

            result.result['invocation'] = dict(
                module_args=module_args,
                module_name=module_name
            )

            changed_when = self.module_vars.get('changed_when')
            failed_when = self.module_vars.get('failed_when')
            if changed_when is not None or failed_when is not None:
                register = self.module_vars.get('register')
                if  register is not None:
                    if 'stdout' in data:
                        data['stdout_lines'] = data['stdout'].splitlines()
                    inject[register] = data
                if changed_when is not None:
                    data['changed'] = utils.check_conditional(changed_when, self.basedir, inject, fail_on_undefined=self.error_on_undefined_vars)
                if failed_when is not None:
                    data['failed_when_result'] = data['failed'] = utils.check_conditional(failed_when, self.basedir, inject, fail_on_undefined=self.error_on_undefined_vars)

            if is_chained:
                # no callbacks
                return result
            if 'skipped' in data:
                self.callbacks.on_skipped(host)
            elif not result.is_successful():
                ignore_errors = self.module_vars.get('ignore_errors', False)
                self.callbacks.on_failed(host, data, ignore_errors)
            else:
                if self.diff:
                    self.callbacks.on_file_diff(conn.host, result.diff)
                self.callbacks.on_ok(host, data)
        return result

    def _early_needs_tmp_path(self, module_name, handler):
        ''' detect if a tmp path should be created before the handler is called '''
        if module_name in utils.plugins.action_loader:
          return getattr(handler, 'TRANSFERS_FILES', False)
        # other modules never need tmp path at early stage
        return False

    def _late_needs_tmp_path(self, conn, tmp, module_style):
        if tmp.find("tmp") != -1:
            # tmp has already been created
            return False
        if not conn.has_pipelining or not C.ANSIBLE_SSH_PIPELINING or C.DEFAULT_KEEP_REMOTE_FILES or self.su:
            # tmp is necessary to store module source code
            return True
        if not conn.has_pipelining:
            # tmp is necessary to store the module source code
            # or we want to keep the files on the target system
            return True
        if module_style != "new":
            # even when conn has pipelining, old style modules need tmp to store arguments
            return True
        return False
    

    # *****************************************************

    def _low_level_exec_command(self, conn, cmd, tmp, sudoable=False,
                                executable=None, su=False, in_data=None):
        ''' execute a command string over SSH, return the output '''

        if executable is None:
            executable = C.DEFAULT_EXECUTABLE

        sudo_user = self.sudo_user
        su_user = self.su_user

        # compare connection user to (su|sudo)_user and disable if the same
        if hasattr(conn, 'user'):
            if conn.user == sudo_user or conn.user == su_user:
                sudoable = False
                su = False

        if su:
            rc, stdin, stdout, stderr = conn.exec_command(cmd,
                                                          tmp,
                                                          su=su,
                                                          su_user=su_user,
                                                          executable=executable,
                                                          in_data=in_data)
        else:
            rc, stdin, stdout, stderr = conn.exec_command(cmd,
                                                          tmp,
                                                          sudo_user,
                                                          sudoable=sudoable,
                                                          executable=executable,
                                                          in_data=in_data)

        if type(stdout) not in [ str, unicode ]:
            out = ''.join(stdout.readlines())
        else:
            out = stdout

        if type(stderr) not in [ str, unicode ]:
            err = ''.join(stderr.readlines())
        else:
            err = stderr

        if rc is not None:
            return dict(rc=rc, stdout=out, stderr=err)
        else:
            return dict(stdout=out, stderr=err)

    # *****************************************************

    def _remote_md5(self, conn, tmp, path):
        ''' takes a remote md5sum without requiring python, and returns 1 if no file '''

        path = pipes.quote(path)
        # The following test needs to be SH-compliant.  BASH-isms will
        # not work if /bin/sh points to a non-BASH shell.
        test = "rc=0; [ -r \"%s\" ] || rc=2; [ -f \"%s\" ] || rc=1; [ -d \"%s\" ] && echo 3 && exit 0" % ((path,) * 3)
        md5s = [
            "(/usr/bin/md5sum %s 2>/dev/null)" % path,          # Linux
            "(/sbin/md5sum -q %s 2>/dev/null)" % path,          # ?
            "(/usr/bin/digest -a md5 %s 2>/dev/null)" % path,   # Solaris 10+
            "(/sbin/md5 -q %s 2>/dev/null)" % path,             # Freebsd
            "(/usr/bin/md5 -n %s 2>/dev/null)" % path,          # Netbsd
            "(/bin/md5 -q %s 2>/dev/null)" % path,              # Openbsd
            "(/usr/bin/csum -h MD5 %s 2>/dev/null)" % path,     # AIX
            "(/bin/csum -h MD5 %s 2>/dev/null)" % path          # AIX also
        ]

        cmd = " || ".join(md5s)
        cmd = "%s; %s || (echo \"${rc}  %s\")" % (test, cmd, path)
        data = self._low_level_exec_command(conn, cmd, tmp, sudoable=True)
        data2 = utils.last_non_blank_line(data['stdout'])
        try:
            if data2 == '':
                # this may happen if the connection to the remote server
                # failed, so just return "INVALIDMD5SUM" to avoid errors
                return "INVALIDMD5SUM"
            else:
                return data2.split()[0]
        except IndexError:
            sys.stderr.write("warning: md5sum command failed unusually, please report this to the list so it can be fixed\n")
            sys.stderr.write("command: %s\n" % md5s)
            sys.stderr.write("----\n")
            sys.stderr.write("output: %s\n" % data)
            sys.stderr.write("----\n")
            # this will signal that it changed and allow things to keep going
            return "INVALIDMD5SUM"

    # *****************************************************

    def _make_tmp_path(self, conn):
        ''' make and return a temporary path on a remote box '''

        basefile = 'ansible-tmp-%s-%s' % (time.time(), random.randint(0, 2**48))
        basetmp = os.path.join(C.DEFAULT_REMOTE_TMP, basefile)
        if (self.sudo and self.sudo_user != 'root') or (self.su and self.su_user != 'root') and basetmp.startswith('$HOME'):
            basetmp = os.path.join('/tmp', basefile)

        cmd = 'mkdir -p %s' % basetmp
        if self.remote_user != 'root' or ((self.sudo and self.sudo_user != 'root') or (self.su and self.su_user != 'root')):
            cmd += ' && chmod a+rx %s' % basetmp
        cmd += ' && echo %s' % basetmp

        result = self._low_level_exec_command(conn, cmd, None, sudoable=False)

        # error handling on this seems a little aggressive?
        if result['rc'] != 0:
            if result['rc'] == 5:
                output = 'Authentication failure.'
            elif result['rc'] == 255 and self.transport in ['ssh']:
                if utils.VERBOSITY > 3:
                    output = 'SSH encountered an unknown error. The output was:\n%s' % (result['stdout']+result['stderr'])
                else:
                    output = 'SSH encountered an unknown error during the connection. We recommend you re-run the command using -vvvv, which will enable SSH debugging output to help diagnose the issue'
            else:
                output = 'Authentication or permission failure.  In some cases, you may have been able to authenticate and did not have permissions on the remote directory. Consider changing the remote temp path in ansible.cfg to a path rooted in "/tmp". Failed command was: %s, exited with result %d' % (cmd, result['rc'])
            if 'stdout' in result and result['stdout'] != '':
                output = output + ": %s" % result['stdout']
            raise errors.AnsibleError(output)

        rc = utils.last_non_blank_line(result['stdout']).strip() + '/'
        # Catch failure conditions, files should never be
        # written to locations in /.
        if rc == '/': 
            raise errors.AnsibleError('failed to resolve remote temporary directory from %s: `%s` returned empty string' % (basetmp, cmd))
        return rc

    # *****************************************************

    def _remove_tmp_path(self, conn, tmp_path):
        ''' Remove a tmp_path. '''

        if "-tmp-" in tmp_path:
            cmd = "rm -rf %s >/dev/null 2>&1" % tmp_path
            self._low_level_exec_command(conn, cmd, None, sudoable=False)
            # If we have gotten here we have a working ssh configuration.
            # If ssh breaks we could leave tmp directories out on the remote system.

    # *****************************************************

    def _copy_module(self, conn, tmp, module_name, module_args, inject, complex_args=None):
        ''' transfer a module over SFTP, does not run it '''
        (
        module_style,
        module_shebang,
        module_data
        ) = self._configure_module(conn, module_name, module_args, inject, complex_args)
        module_remote_path = os.path.join(tmp, module_name)
        
        self._transfer_str(conn, tmp, module_name, module_data)
         
        return (module_remote_path, module_style, module_shebang)

    # *****************************************************

    def _configure_module(self, conn, module_name, module_args, inject, complex_args=None):
        ''' find module and configure it '''

        # Search module path(s) for named module.
        module_path = utils.plugins.module_finder.find_plugin(module_name)
        if module_path is None:
            raise errors.AnsibleFileNotFound("module %s not found in %s" % (module_name, utils.plugins.module_finder.print_paths()))


        # insert shared code and arguments into the module
        (module_data, module_style, module_shebang) = module_replacer.modify_module(
            module_path, complex_args, module_args, inject
        )

        return (module_style, module_shebang, module_data)


    # *****************************************************


    def _parallel_exec(self, hosts):
        ''' handles mulitprocessing when more than 1 fork is required '''

        manager = multiprocessing.Manager()
        job_queue = manager.Queue()
        for host in hosts:
            job_queue.put(host)
        result_queue = manager.Queue()

        try:
            fileno = sys.stdin.fileno()
        except ValueError:
            fileno = None

        workers = []
        for i in range(self.forks):
            if fileno is not None:
                new_stdin = os.fdopen(os.dup(fileno))
            else:
                new_stdin = None
            prc = multiprocessing.Process(target=_executor_hook,
                args=(job_queue, result_queue, new_stdin))
            prc.start()
            workers.append(prc)

        try:
            for worker in workers:
                worker.join()
        except KeyboardInterrupt:
            for worker in workers:
                worker.terminate()
                worker.join()
        
        results = []
        try:
            while not result_queue.empty():
                results.append(result_queue.get(block=False))
        except socket.error:
            raise errors.AnsibleError("<interrupted>")
        return results

    # *****************************************************

    def _partition_results(self, results):
        ''' separate results by ones we contacted & ones we didn't '''

        if results is None:
            return None
        results2 = dict(contacted={}, dark={})

        for result in results:
            host = result.host
            if host is None:
                raise Exception("internal error, host not set")
            if result.communicated_ok():
                results2["contacted"][host] = result.result
            else:
                results2["dark"][host] = result.result

        # hosts which were contacted but never got a chance to return
        for host in self.run_hosts:
            if not (host in results2['dark'] or host in results2['contacted']):
                results2["dark"][host] = {}
        return results2

    # *****************************************************

    def run(self):
        ''' xfer & run module on all matched hosts '''

        # find hosts that match the pattern
        if not self.run_hosts:
            self.run_hosts = self.inventory.list_hosts(self.pattern)
        hosts = self.run_hosts
        if len(hosts) == 0:
            self.callbacks.on_no_hosts()
            return dict(contacted={}, dark={})

        global multiprocessing_runner
        multiprocessing_runner = self
        results = None

        # Check if this is an action plugin. Some of them are designed
        # to be ran once per group of hosts. Example module: pause,
        # run once per hostgroup, rather than pausing once per each
        # host.
        p = utils.plugins.action_loader.get(self.module_name, self)

        if self.forks == 0 or self.forks > len(hosts):
            self.forks = len(hosts)

        if p and getattr(p, 'BYPASS_HOST_LOOP', None):

            # Expose the current hostgroup to the bypassing plugins
            self.host_set = hosts
            # We aren't iterating over all the hosts in this
            # group. So, just pick the first host in our group to
            # construct the conn object with.
            result_data = self._executor(hosts[0], None).result
            # Create a ResultData item for each host in this group
            # using the returned result. If we didn't do this we would
            # get false reports of dark hosts.
            results = [ ReturnData(host=h, result=result_data, comm_ok=True) \
                           for h in hosts ]
            del self.host_set

        elif self.forks > 1:
            try:
                results = self._parallel_exec(hosts)
            except IOError, ie:
                print ie.errno
                if ie.errno == 32:
                    # broken pipe from Ctrl+C
                    raise errors.AnsibleError("interrupted")
                raise
        else:
            results = [ self._executor(h, None) for h in hosts ]

        return self._partition_results(results)

    # *****************************************************

    def run_async(self, time_limit):
        ''' Run this module asynchronously and return a poller. '''

        self.background = time_limit
        results = self.run()
        return results, poller.AsyncPoller(results, self)

    # *****************************************************

    def noop_on_check(self, inject):
        ''' Should the runner run in check mode or not ? '''

        # initialize self.always_run on first call
        if self.always_run is None:
            self.always_run = self.module_vars.get('always_run', False)
            self.always_run = check_conditional(
                self.always_run, self.basedir, inject, fail_on_undefined=True)

        return (self.check and not self.always_run)<|MERGE_RESOLUTION|>--- conflicted
+++ resolved
@@ -710,12 +710,9 @@
         actual_pass = inject.get('ansible_ssh_pass', self.remote_pass)
         actual_transport = inject.get('ansible_connection', self.transport)
         actual_private_key_file = inject.get('ansible_ssh_private_key_file', self.private_key_file)
-<<<<<<< HEAD
         actual_private_key_file = template.template(self.basedir, actual_private_key_file, inject, fail_on_undefined=True)
-=======
         self.sudo = utils.boolean(inject.get('ansible_sudo', self.sudo))
         self.sudo_user = inject.get('ansible_sudo_user', self.sudo_user)
->>>>>>> 6bf5d664
         self.sudo_pass = inject.get('ansible_sudo_pass', self.sudo_pass)
         self.su = inject.get('ansible_su', self.su)
         self.su_pass = inject.get('ansible_su_pass', self.su_pass)
