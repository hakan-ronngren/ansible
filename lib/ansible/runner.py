# (c) 2012, Michael DeHaan <michael.dehaan@gmail.com>
#
# This file is part of Ansible
#
# Ansible is free software: you can redistribute it and/or modify
# it under the terms of the GNU General Public License as published by
# the Free Software Foundation, either version 3 of the License, or
# (at your option) any later version.
#
# Ansible is distributed in the hope that it will be useful,
# but WITHOUT ANY WARRANTY; without even the implied warranty of
# MERCHANTABILITY or FITNESS FOR A PARTICULAR PURPOSE.  See the
# GNU General Public License for more details.
#
# You should have received a copy of the GNU General Public License
# along with Ansible.  If not, see <http://www.gnu.org/licenses/>.
#

################################################

import multiprocessing
import signal
import os
import pwd
import Queue
import random
import traceback
import tempfile
<<<<<<< HEAD
import subprocess
import getpass
=======
>>>>>>> 8c3206c9

import ansible.constants as C 
import ansible.connection
import ansible.inventory
from ansible import utils
from ansible import errors
from ansible import callbacks as ans_callbacks
    
HAS_ATFORK=True
try:
    from Crypto.Random import atfork
except ImportError:
    HAS_ATFORK=False

################################################

def _executor_hook(job_queue, result_queue):
    ''' callback used by multiprocessing pool '''

    # attempt workaround of https://github.com/newsapps/beeswithmachineguns/issues/17
    # does not occur for everyone, some claim still occurs on newer paramiko
    # this function not present in CentOS 6
    if HAS_ATFORK:
        atfork()

    signal.signal(signal.SIGINT, signal.SIG_IGN)
    while not job_queue.empty():
        try:
            job = job_queue.get(block=False)
            runner, host = job
            result_queue.put(runner._executor(host))
        except Queue.Empty:
            pass
        except:
            traceback.print_exc()
 
################################################

class Runner(object):

    def __init__(self, host_list=C.DEFAULT_HOST_LIST, module_path=C.DEFAULT_MODULE_PATH,
        module_name=C.DEFAULT_MODULE_NAME, module_args=C.DEFAULT_MODULE_ARGS, 
        forks=C.DEFAULT_FORKS, timeout=C.DEFAULT_TIMEOUT, pattern=C.DEFAULT_PATTERN,
        remote_user=C.DEFAULT_REMOTE_USER, remote_pass=C.DEFAULT_REMOTE_PASS,
        sudo_pass=C.DEFAULT_SUDO_PASS, remote_port=C.DEFAULT_REMOTE_PORT, background=0, 
        basedir=None, setup_cache=None, transport=C.DEFAULT_TRANSPORT, 
        conditional='True', groups={}, callbacks=None, verbose=False,
<<<<<<< HEAD
        debug=False, sudo=False, extra_vars=None, module_vars=None, is_playbook=False):
=======
        debug=False, sudo=False, extra_vars=None, module_vars=None, inventory=None):
>>>>>>> 8c3206c9
   
        if setup_cache is None:
            setup_cache = {}
        if basedir is None: 
            basedir = os.getcwd()

        if callbacks is None:
            callbacks = ans_callbacks.DefaultRunnerCallbacks()
        self.callbacks = callbacks

        self.generated_jid = str(random.randint(0, 999999999999))

        self.transport = transport
        self.connector = ansible.connection.Connection(self, self.transport)

        if inventory is None:
            self.inventory = ansible.inventory.Inventory(host_list, extra_vars)
        else:
            self.inventory = inventory

        self.setup_cache = setup_cache
        self.conditional = conditional
        self.module_path = module_path
        self.module_name = module_name
        self.forks       = int(forks)
        self.pattern     = pattern
        self.module_args = module_args
        self.module_vars = module_vars
        self.extra_vars  = extra_vars
        self.timeout     = timeout
        self.debug       = debug
        self.verbose     = verbose
        self.remote_user = remote_user
        self.remote_pass = remote_pass
        self.remote_port = remote_port
        self.background  = background
        self.basedir     = basedir
        self.sudo        = sudo
        self.sudo_pass   = sudo_pass
        self.is_playbook = is_playbook

        euid = pwd.getpwuid(os.geteuid())[0]
        if self.transport == 'local' and self.remote_user != euid:
            raise Exception("User mismatch: expected %s, but is %s" % (self.remote_user, euid))
        if type(self.module_args) not in [str, unicode, dict]:
            raise Exception("module_args must be a string or dict: %s" % self.module_args)

        self._tmp_paths  = {}
        random.seed()

    # *****************************************************

    @classmethod
    def parse_hosts(cls, host_list, override_hosts=None, extra_vars=None):
        ''' parse the host inventory file, returns (hosts, groups) '''
        if override_hosts is None:
            inventory = ansible.inventory.Inventory(host_list, extra_vars)
        else:
            inventory = ansible.inventory.Inventory(override_hosts)

        return inventory.host_list, inventory.groups

    # *****************************************************

    def _connect(self, host):
        ''' connects to a host, returns (is_successful, connection_object OR traceback_string) '''

        try:
            return [ True, self.connector.connect(host) ]
        except errors.AnsibleConnectionFailed, e:
            return [ False, "FAILED: %s" % str(e) ]

    # *****************************************************

    def _return_from_module(self, conn, host, result, err, executed=None):
        ''' helper function to handle JSON parsing of results '''

        try:
            result = utils.parse_json(result) 
            if executed is not None:
                result['invocation'] = executed
                if 'stderr' in result:
                    err="%s%s"%(err,result['stderr'])
            return [host, True, result, err]
        except Exception, e:
            return [host, False, "%s/%s/%s" % (str(e), result, executed), err]

    # *****************************************************

    def _delete_remote_files(self, conn, files):
        ''' deletes one or more remote files '''

        if type(files) == str:
            files = [ files ]
        for filename in files:
            if not filename.startswith('/tmp/'):
                raise Exception("not going to happen")
            self._exec_command(conn, "rm -rf %s" % filename, None)

    # *****************************************************

    def _transfer_module(self, conn, tmp, module):
        ''' transfers a module file to the remote side to execute it, but does not execute it yet '''

        outpath = self._copy_module(conn, tmp, module)
        self._exec_command(conn, "chmod +x %s" % outpath, tmp)
        return outpath

    # *****************************************************

    def _transfer_str(self, conn, tmp, name, args_str):
        ''' transfer arguments as a single file to be fed to the module. '''

        if type(args_str) == dict:
            args_str = utils.smjson(args_str)

        args_fd, args_file = tempfile.mkstemp()
        args_fo = os.fdopen(args_fd, 'w')
        args_fo.write(args_str)
        args_fo.flush()
        args_fo.close()

        args_remote = os.path.join(tmp, name)
        conn.put_file(args_file, args_remote)
        os.unlink(args_file)

        return args_remote

    # *****************************************************

    def _add_setup_vars(self, inject, args):
        ''' setup module variables need special handling '''

        is_dict = False
        if type(args) == dict:
            is_dict = True

        # TODO: keep this as a dict through the whole path to simplify this code
        for (k,v) in inject.iteritems():
            if not k.startswith('facter_') and not k.startswith('ohai_'):
                if not is_dict:
                    if str(v).find(" ") != -1:
                        v = "\"%s\"" % v
                    args += " %s=%s" % (k, str(v).replace(" ","~~~"))
                else:
                    args[k]=v
        return args   
 
    # *****************************************************

    def _add_setup_metadata(self, args):
        ''' automatically determine where to store variables for the setup module '''
        
        is_dict = False
        if type(args) == dict:
            is_dict = True

        # TODO: keep this as a dict through the whole path to simplify this code
        if not is_dict:
            if args.find("metadata=") == -1:
                if self.remote_user == 'root':
                    args = "%s metadata=/etc/ansible/setup" % args
                else:
                    args = "%s metadata=/home/%s/.ansible/setup" % (args, self.remote_user)
        else:
            if not 'metadata' in args:
                if self.remote_user == 'root':
                    args['metadata'] = '/etc/ansible/setup'
                else:
                    args['metadata'] = "/home/%s/.ansible/setup" % (self.remote_user)
        return args   
 
    # *****************************************************

    def _execute_module(self, conn, tmp, remote_module_path, args, 
        async_jid=None, async_module=None, async_limit=None):
        ''' runs a module that has already been transferred '''

        inject = self.setup_cache.get(conn.host,{})
        conditional = utils.double_template(self.conditional, inject)
        if not eval(conditional):
            return [ utils.smjson(dict(skipped=True)), None, 'skipped' ]

        host_variables = self.inventory.get_variables(conn.host, self.extra_vars)
        inject.update(host_variables)

        if self.module_name == 'setup':
            args = self._add_setup_vars(inject, args)
            args = self._add_setup_metadata(args)

        if type(args) == dict:
           args = utils.bigjson(args)
        args = utils.template(args, inject)

        module_name_tail = remote_module_path.split("/")[-1]

        argsfile = self._transfer_str(conn, tmp, 'arguments', args)
        if async_jid is None:
            cmd = "%s %s" % (remote_module_path, argsfile)
        else:
            cmd = " ".join([str(x) for x in [remote_module_path, async_jid, async_limit, async_module, argsfile]])

        res, err = self._exec_command(conn, cmd, tmp, sudoable=True)
        client_executed_str = "%s %s" % (module_name_tail, args.strip())
        return ( res, err, client_executed_str )

    # *****************************************************

    def _save_setup_result_to_disk(self, conn, result):
       ''' cache results of calling setup '''

       dest = os.path.expanduser("~/.ansible_setup_data")
       user = getpass.getuser()
       if user == 'root':
           dest = "/var/lib/ansible/setup_data"
       if not os.path.exists(dest):
           os.makedirs(dest)

       fh = open(os.path.join(dest, conn.host), "w")
       fh.write(result)
       fh.close()

       return result

    # *****************************************************

    def _add_result_to_setup_cache(self, conn, result):
        ''' allows discovered variables to be used in templates and action statements '''

        host = conn.host
        try:
            var_result = utils.parse_json(result)
        except:
            var_result = {}

        # note: do not allow variables from playbook to be stomped on
        # by variables coming up from facter/ohai/etc.  They
        # should be prefixed anyway
        if not host in self.setup_cache:
            self.setup_cache[host] = {}
        for (k, v) in var_result.iteritems():
            if not k in self.setup_cache[host]:
                self.setup_cache[host][k] = v

    # *****************************************************

    def _execute_normal_module(self, conn, host, tmp, module_name):
        ''' transfer & execute a module that is not 'copy' or 'template' '''

        # shell and command are the same module
        if module_name == 'shell':
            module_name = 'command'
            self.module_args += " #USE_SHELL"

        module = self._transfer_module(conn, tmp, module_name)
        (result, err, executed) = self._execute_module(conn, tmp, module, self.module_args)

        if module_name == 'setup':
            self._add_result_to_setup_cache(conn, result)
            if self.is_playbook:
                self._save_setup_result_to_disk(conn, result)

        return self._return_from_module(conn, host, result, err, executed)

    # *****************************************************

    def _execute_async_module(self, conn, host, tmp, module_name):
        ''' transfer the given module name, plus the async module, then run it '''

        # hack to make the 'shell' module keyword really be executed
        # by the command module
        module_args = self.module_args
        if module_name == 'shell':
            module_name = 'command'
            module_args += " #USE_SHELL"

        async  = self._transfer_module(conn, tmp, 'async_wrapper')
        module = self._transfer_module(conn, tmp, module_name)
        (result, err, executed) = self._execute_module(conn, tmp, async, module_args,
           async_module=module, 
           async_jid=self.generated_jid, 
           async_limit=self.background
        )

        return self._return_from_module(conn, host, result, err, executed)

    # *****************************************************

    def _execute_copy(self, conn, host, tmp):
        ''' handler for file transfer operations '''

        # load up options
        options = utils.parse_kv(self.module_args)
        source = options.get('src', None)
        dest   = options.get('dest', None)
        if source is None or dest is None:
            return (host, True, dict(failed=True, msg="src and dest are required"), '')
        
        # transfer the file to a remote tmp location
        tmp_src = tmp + source.split('/')[-1]
        conn.put_file(utils.path_dwim(self.basedir, source), tmp_src)

        # install the copy  module
        self.module_name = 'copy'
        module = self._transfer_module(conn, tmp, 'copy')

        # run the copy module
        args = "src=%s dest=%s" % (tmp_src, dest)
        (result1, err, executed) = self._execute_module(conn, tmp, module, args)
        (host, ok, data, err) = self._return_from_module(conn, host, result1, err, executed)

        if ok:
            return self._chain_file_module(conn, tmp, data, err, options, executed)
        else:
            return (host, ok, data, err) 

    # *****************************************************

    def _execute_fetch(self, conn, host, tmp):
        ''' handler for fetch operations '''

        # load up options
        options = utils.parse_kv(self.module_args)
        source = options.get('src', None)
        dest = options.get('dest', None)
        if source is None or dest is None:
            return (host, True, dict(failed=True, msg="src and dest are required"), '')

        # files are saved in dest dir, with a subdir for each host, then the filename
        filename = os.path.basename(source)
        dest   = "%s/%s/%s" % (utils.path_dwim(self.basedir, dest), host, filename)

        # compare old and new md5 for support of change hooks
        local_md5 = None
        if os.path.exists(dest):
            local_md5 = os.popen("md5sum %s" % dest).read().split()[0]
        remote_md5 = self._exec_command(conn, "md5sum %s" % source, tmp, True)[0].split()[0]

        if remote_md5 != local_md5:
            # create the containing directories, if needed
            os.makedirs(os.path.dirname(dest))
            # fetch the file and check for changes
            conn.fetch_file(source, dest)
            new_md5 = os.popen("md5sum %s" % dest).read().split()[0]
            changed = (new_md5 != local_md5)
            if new_md5 != remote_md5:
                return (host, True, dict(failed=True, msg="md5 mismatch", md5sum=new_md5), '')
            return (host, True, dict(changed=True, md5sum=new_md5), '')
        else:
            return (host, True, dict(changed=False, md5sum=local_md5), '')
        
        
    # *****************************************************

    def _chain_file_module(self, conn, tmp, data, err, options, executed):
        ''' handles changing file attribs after copy/template operations '''

        old_changed = data.get('changed', False)
        module = self._transfer_module(conn, tmp, 'file')
        args = ' '.join([ "%s=%s" % (k,v) for (k,v) in options.items() ])
        (result2, err2, executed2) = self._execute_module(conn, tmp, module, args)
        results2 = self._return_from_module(conn, conn.host, result2, err2, executed)
        (host, ok, data2, err2) = results2
        new_changed = data2.get('changed', False)
        data.update(data2)
        if old_changed or new_changed:
            data['changed'] = True
        return (host, ok, data, "%s%s"%(err,err2))

    # *****************************************************

    def _execute_template(self, conn, host, tmp):
        ''' handler for template operations '''

        # load up options
        options  = utils.parse_kv(self.module_args)
        source   = options.get('src', None)
        dest     = options.get('dest', None)
        metadata = options.get('metadata', None)
        if source is None or dest is None:
            return (host, True, dict(failed=True, msg="src and dest are required"), '')

        if metadata is None:
            if self.remote_user == 'root':
                metadata = '/etc/ansible/setup'
            else:
                metadata = '~/.ansible/setup'

        # first copy the source template over
        temppath = tmp + os.path.split(source)[-1]
        conn.put_file(utils.path_dwim(self.basedir, source), temppath)

        # install the template module
        template_module = self._transfer_module(conn, tmp, 'template')

        # transfer module vars
        if self.module_vars:
            vars = utils.bigjson(self.module_vars)
            vars_path = self._transfer_str(conn, tmp, 'module_vars', vars)
            vars_arg=" vars=%s"%(vars_path)
        else:
            vars_arg=""
        
        # run the template module
        args = "src=%s dest=%s metadata=%s%s" % (temppath, dest, metadata, vars_arg)
        (result1, err, executed) = self._execute_module(conn, tmp, template_module, args)
        (host, ok, data, err) = self._return_from_module(conn, host, result1, err, executed)

        if ok:
            return self._chain_file_module(conn, tmp, data, err, options, executed)
        else:
            return (host, ok, data, err)

    # *****************************************************

    def _executor(self, host):
        try:
            (host, ok, data, err) = self._executor_internal(host)
            if not ok:
                self.callbacks.on_unreachable(host, data)
            return (host, ok, data)
        except errors.AnsibleError, ae:
            msg = str(ae)
            self.callbacks.on_unreachable(host, msg)
            return [host, False, msg]
        except Exception:
            msg = traceback.format_exc()
            self.callbacks.on_unreachable(host, msg)
            return [host, False, msg]

    def _executor_internal(self, host):
        ''' callback executed in parallel for each host. returns (hostname, connected_ok, extra) '''

        ok, conn = self._connect(host)
        if not ok:
            return [ host, False, conn , None]
        
        cache = self.setup_cache.get(host, {})
        module_name = utils.template(self.module_name, cache)

        tmp = self._get_tmp_path(conn)
        result = None

        if self.module_name == 'copy':
            result = self._execute_copy(conn, host, tmp)
        elif self.module_name == 'fetch':
            result = self._execute_fetch(conn, host, tmp)
        elif self.module_name == 'template':
            result = self._execute_template(conn, host, tmp)
        else:
            if self.background == 0:
                result = self._execute_normal_module(conn, host, tmp, module_name)
            else:
                result = self._execute_async_module(conn, host, tmp, module_name)

        self._delete_remote_files(conn, tmp)
        conn.close()

        (host, connect_ok, data, err) = result
        if not connect_ok:
            self.callbacks.on_unreachable(host, data)
        else:
            if 'failed' in data or 'rc' in data and str(data['rc']) != '0':
                self.callbacks.on_failed(host, data)
            elif 'skipped' in data:
                self.callbacks.on_skipped(host)
            else:
                self.callbacks.on_ok(host, data)

            if err:
                if self.debug or data.get('parsed', True) == False:
                    self.callbacks.on_error(host, err)

        return result

    # *****************************************************

    def _exec_command(self, conn, cmd, tmp, sudoable=False):
        ''' execute a command string over SSH, return the output '''

        stdin, stdout, stderr = conn.exec_command(cmd, tmp, sudoable=sudoable)

        if type(stderr) != str:
            err="\n".join(stderr.readlines())
        else:
            err=stderr

        if type(stdout) != str:
            return "\n".join(stdout.readlines()), err
        else:
            return stdout, err

    # *****************************************************

    def _get_tmp_path(self, conn):
        ''' gets a temporary path on a remote box '''

        result, err = self._exec_command(conn, "mktemp -d /tmp/ansible.XXXXXX", None, sudoable=False)
        cleaned = result.split("\n")[0].strip() + '/'
        return cleaned


    # *****************************************************

    def _copy_module(self, conn, tmp, module):
        ''' transfer a module over SFTP, does not run it '''

        if module.startswith("/"):
            raise errors.AnsibleFileNotFound("%s is not a module" % module)
        in_path = os.path.expanduser(os.path.join(self.module_path, module))
        if not os.path.exists(in_path):
            raise errors.AnsibleFileNotFound("module not found: %s" % in_path)

        out_path = tmp + module
        conn.put_file(in_path, out_path)
        return out_path

    # *****************************************************

    def _parallel_exec(self, hosts):
        ''' handles mulitprocessing when more than 1 fork is required '''

        job_queue = multiprocessing.Manager().Queue()
        [job_queue.put(i) for i in hosts]

        result_queue = multiprocessing.Manager().Queue()

        workers = []
        for i in range(self.forks):
            prc = multiprocessing.Process(target=_executor_hook,
                args=(job_queue, result_queue))
            prc.start()
            workers.append(prc)

        try:
            for worker in workers:
                worker.join()
        except KeyboardInterrupt:
            for worker in workers:
                worker.terminate()
                worker.join()

        results = []
        while not result_queue.empty():
            results.append(result_queue.get(block=False))
        return results

    # *****************************************************

    def _partition_results(self, results):
        ''' seperate results by ones we contacted & ones we didn't '''

        results2 = dict(contacted={}, dark={})

        if results is None:
            return None

        for result in results:
            (host, contacted_ok, result) = result
            if contacted_ok:
                results2["contacted"][host] = result
            else:
                results2["dark"][host] = result

        # hosts which were contacted but never got a chance to return
        for host in self.inventory.list_hosts(self.pattern):
            if not (host in results2['dark'] or host in results2['contacted']):
                results2["dark"][host] = {}

        return results2

    # *****************************************************

    def run(self):
        ''' xfer & run module on all matched hosts '''
       
        # find hosts that match the pattern
        hosts = self.inventory.list_hosts(self.pattern)
        if len(hosts) == 0:
            self.callbacks.on_no_hosts()
            return dict(contacted={}, dark={})
 
        hosts = [ (self,x) for x in hosts ]
        results = None
        if self.forks > 1:
            results = self._parallel_exec(hosts)
        else:
            results = [ self._executor(h[1]) for h in hosts ]
        return self._partition_results(results)

<|MERGE_RESOLUTION|>--- conflicted
+++ resolved
@@ -26,11 +26,8 @@
 import random
 import traceback
 import tempfile
-<<<<<<< HEAD
 import subprocess
 import getpass
-=======
->>>>>>> 8c3206c9
 
 import ansible.constants as C 
 import ansible.connection
@@ -78,11 +75,8 @@
         sudo_pass=C.DEFAULT_SUDO_PASS, remote_port=C.DEFAULT_REMOTE_PORT, background=0, 
         basedir=None, setup_cache=None, transport=C.DEFAULT_TRANSPORT, 
         conditional='True', groups={}, callbacks=None, verbose=False,
-<<<<<<< HEAD
-        debug=False, sudo=False, extra_vars=None, module_vars=None, is_playbook=False):
-=======
-        debug=False, sudo=False, extra_vars=None, module_vars=None, inventory=None):
->>>>>>> 8c3206c9
+        debug=False, sudo=False, extra_vars=None, 
+        module_vars=None, is_playbook=False, inventory=None):
    
         if setup_cache is None:
             setup_cache = {}
